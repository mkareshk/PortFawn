--- conflicted
+++ resolved
@@ -112,7 +112,6 @@
 
     def binary_value_weight(self):
 
-<<<<<<< HEAD
         # risk
         risk_term = np.triu(self.expected_risk, k=1)
         risk_min, risk_max = risk_term.min(), risk_term.max()
@@ -133,136 +132,11 @@
 
         # Q
         Q = risk_term - returns_term
-=======
-        risk_term = np.triu(self.expected_risk, k=1)
-        risk_max = np.max(risk_term)
-        risk_term = risk_term / risk_max
-        returns_term = np.zeros(self.expected_risk.shape, float)
-        np.fill_diagonal(returns_term, self.expected_return)
-        returns_term = returns_term / risk_max
-        Q = risk_term + returns_term
->>>>>>> 77f3e98a
 
         # Sampling
         sampler = neal.SimulatedAnnealingSampler()
         samples = sampler.sample_qubo(Q)
-<<<<<<< HEAD
+
         w = np.array(list(samples.first.sample.values())).reshape(self.weight_shape)
 
-        return w
-=======
-        print(samples)
-        return np.array(list(samples.first.sample.values())).reshape(-1, 1)
-
-        # def optimized_binary(self, optimization_type):
-
-        #     num_read = 500
-
-        #     # problem definition
-        #     Q = {}
-        #     h = {}
-        #     for i in range(len(self.returns_mean)):
-        #         Q.update({(i, i): self.returns_mean[i]})
-
-        #     J = {}
-        #     for i in range(len(self.returns_mean)):
-        #         for j in range(i + 1, len(self.returns_mean)):
-        #             Q.update({(i, j): self.returns_cov[i][j]})
-
-        #     problem = dimod.BinaryQuadraticModel(h, J, dimod.Vartype.SPIN)
-
-        #     # sampling
-        #     if optimization_type == "binary_sa":
-        #         sampler = neal.SimulatedAnnealingSampler()
-        #     elif optimization_type == "binary_qpu":
-        #         sampler = EmbeddingComposite(DWaveSampler(qpu=True))
-
-        #     sampleset = sampler.sample_qubo(Q, num_reads=num_read)
-        #     return np.array([i for i in sampleset.first.sample.values()])
-
-        # def optimized_real(self, optimization_type, cost_param):
-        #     args = (self.returns_mean, self.returns_cov)
-        #     weight_bound = (0.0, 1.0)
-        #     weight_bounds = tuple(weight_bound for asset in range(self.asset_num))
-        #     initial_point = np.random.random(size=self.asset_num)
-
-        #     # constraints
-        #     constraints = [{"type": "eq", "fun": lambda w: np.sum(w) - 1}]  # \sig{w_i} = 1
-        #     if optimization_type == "max_return":
-        #         constraints.append(
-        #             {
-        #                 "type": "ineq",
-        #                 "fun": lambda w: w.T.dot(self.returns_cov).dot(w) - cost_param,
-        #             }
-        #         )
-        #     elif optimization_type == "min_variance":
-        #         constraints.append(
-        #             {"type": "ineq", "fun": lambda w: cost_param - self.returns_mean.dot(w)}
-        #         )
-        #     elif optimization_type == "max_sharpe_ratio":  # no additional constraint
-        #         pass
-
-        #     # optimization_type function
-        #     if optimization_type == "max_return":
-        #         cost_function = self.cost_returns
-        #     elif optimization_type == "min_variance":
-        #         cost_function = self.cost_std
-        #     elif optimization_type == "max_sharpe_ratio":
-        #         cost_function = self.cost_sharpe_ratio
-
-        #     # optimization
-        #     result = sco.minimize(
-        #         cost_function,
-        #         initial_point,
-        #         args=args,
-        #         method="SLSQP",
-        #         bounds=weight_bounds,
-        #         constraints=constraints,
-        #         options=self.optimization_option,
-        #     )
-
-        #     return result
-
-        # def random(self):
-        #     if self.optimization_type in ["binary_qpu", "binary_sa"]:
-        #         return np.random.choice([0, 1], size=(self.asset_num, 1))
-        #     else:
-        #         return np.random.uniform(low=0.0, high=1.0, size=(self.asset_num, 1))
-
-        # def equal(self):
-        #     np.random.seed(int(time.time()))
-        #     return np.ones((self.asset_num, 1))
-
-        # def optimize_iter(self, optimization_type, cost_param=0.1):
-        #     if optimization_type == "random":
-        #         w = self.random()
-        #     elif optimization_type == "equal":
-        #         w = self.equal()
-        #     elif optimization_type in ["max_return", "min_variance", "max_sharpe_ratio"]:
-        #         result = self.optimized_real(
-        #             optimization_type=optimization_type, cost_param=cost_param
-        #         )
-        #         w = np.array(result["x"]).reshape(-1, 1)
-
-        #     elif optimization_type in ["binary_qpu", "binary_sa"]:
-        #         w = self.optimized_binary(optimization_type).reshape(-1, 1)
-        #     return w / w.sum()
-
-        # def optimize(self, optimization_type, cost_param=0.1, instance_num=20):
-
-        #     if optimization_type == "min_variance":
-        #         cost_param = 0.05
-        #     elif optimization_type == "max_return":
-        #         cost_param = 0.12
-
-        #     w_list = []
-
-        #     if optimization_type in ["binary_qpu", "binary_sa"]:
-        #         instance_num = 1
-
-        #     for i in range(instance_num):
-        #         np.random.seed(int(np.sqrt(time.time()) * i))
-        #         w_iter = self.optimize_iter(optimization_type, cost_param)
-        #         w_list.append([w_iter])
-        #     return np.array(w_list).mean(axis=1).mean(axis=0)
->>>>>>> 77f3e98a
+        return w